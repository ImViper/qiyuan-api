--- conflicted
+++ resolved
@@ -254,16 +254,10 @@
 
 	if relayInfo.ChannelType == constant.ChannelTypeOpenRouter {
 		promptTokens -= cacheTokens
-<<<<<<< HEAD
-		isUsingCustomSettings := priceData.UsePrice || hasCustomModelRatio(modelName, priceData.ModelRatio)
-		if cacheCreationTokens == 0 && priceData.CacheCreationRatio != 1 && usage.Cost != 0 && !isUsingCustomSettings {
-			maybeCacheCreationTokens := CalcOpenRouterCacheCreateTokens(*usage, priceData)
+		isUsingCustomSettings := relayInfo.PriceData.UsePrice || hasCustomModelRatio(modelName, relayInfo.PriceData.ModelRatio)
+		if cacheCreationTokens == 0 && relayInfo.PriceData.CacheCreationRatio != 1 && usage.Cost != 0 && !isUsingCustomSettings {
+			maybeCacheCreationTokens := CalcOpenRouterCacheCreateTokens(*usage, relayInfo.PriceData)
 			if maybeCacheCreationTokens >= 0 && promptTokens >= maybeCacheCreationTokens {
-=======
-		if cacheCreationTokens == 0 && relayInfo.PriceData.CacheCreationRatio != 1 && usage.Cost != 0 {
-			maybeCacheCreationTokens := CalcOpenRouterCacheCreateTokens(*usage, relayInfo.PriceData)
-			if promptTokens >= maybeCacheCreationTokens {
->>>>>>> 5671503c
 				cacheCreationTokens = maybeCacheCreationTokens
 			}
 		}

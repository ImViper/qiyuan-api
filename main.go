--- conflicted
+++ resolved
@@ -17,11 +17,8 @@
 	"one-api/setting/ratio_setting"
 	"os"
 	"strconv"
-<<<<<<< HEAD
 	"strings"
-=======
 	"time"
->>>>>>> 045ba235
 
 	"github.com/bytedance/gopkg/util/gopool"
 	"github.com/gin-contrib/sessions"

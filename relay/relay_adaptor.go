--- conflicted
+++ resolved
@@ -36,11 +36,8 @@
 	"one-api/relay/channel/xunfei"
 	"one-api/relay/channel/zhipu"
 	"one-api/relay/channel/zhipu_4v"
-<<<<<<< HEAD
-	"one-api/relay/channel/submodel"
-=======
 	"strconv"
->>>>>>> 041782c4
+    "one-api/relay/channel/submodel"
 )
 
 func GetAdaptor(apiType int) channel.Adaptor {
@@ -103,13 +100,10 @@
 		return &coze.Adaptor{}
 	case constant.APITypeJimeng:
 		return &jimeng.Adaptor{}
-<<<<<<< HEAD
+	case constant.APITypeMoonshot:
+		return &moonshot.Adaptor{} // Moonshot uses Claude API
 	case constant.APITypeSubmodel:
 		return &submodel.Adaptor{}
-=======
-	case constant.APITypeMoonshot:
-		return &moonshot.Adaptor{} // Moonshot uses Claude API
->>>>>>> 041782c4
 	}
 	return nil
 }

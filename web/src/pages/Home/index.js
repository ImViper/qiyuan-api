--- conflicted
+++ resolved
@@ -5,159 +5,126 @@
 import { marked } from 'marked';
 
 const Home = () => {
-    const [statusState] = useContext(StatusContext);
-    const [homePageContentLoaded, setHomePageContentLoaded] = useState(false);
-    const [homePageContent, setHomePageContent] = useState('');
+  const [statusState] = useContext(StatusContext);
+  const [homePageContentLoaded, setHomePageContentLoaded] = useState(false);
+  const [homePageContent, setHomePageContent] = useState('');
 
-    const displayNotice = async () => {
-        const res = await API.get('/api/notice');
-        const { success, message, data } = res.data;
-        if (success) {
-            let oldNotice = localStorage.getItem('notice');
-            if (data !== oldNotice && data !== '') {
-                const htmlNotice = marked(data);
-                showNotice(htmlNotice, true);
-                localStorage.setItem('notice', data);
+  const displayNotice = async () => {
+    const res = await API.get('/api/notice');
+    const { success, message, data } = res.data;
+    if (success) {
+      let oldNotice = localStorage.getItem('notice');
+      if (data !== oldNotice && data !== '') {
+        const htmlNotice = marked(data);
+        showNotice(htmlNotice, true);
+        localStorage.setItem('notice', data);
+      }
+    } else {
+      showError(message);
+    }
+  };
+
+  const displayHomePageContent = async () => {
+    setHomePageContent(localStorage.getItem('home_page_content') || '');
+    const res = await API.get('/api/home_page_content');
+    const { success, message, data } = res.data;
+    if (success) {
+      let content = data;
+      if (!data.startsWith('https://')) {
+        content = marked.parse(data);
+      }
+      setHomePageContent(content);
+      localStorage.setItem('home_page_content', content);
+    } else {
+      showError(message);
+      setHomePageContent('加载首页内容失败...');
+    }
+    setHomePageContentLoaded(true);
+  };
+
+  const getStartTimeString = () => {
+    const timestamp = statusState?.status?.start_time;
+    return statusState.status ? timestamp2string(timestamp) : '';
+  };
+
+  useEffect(() => {
+    displayNotice().then();
+    displayHomePageContent().then();
+  }, []);
+  return (
+    <>
+      {
+        homePageContentLoaded && homePageContent === '' ?
+          <>
+            <Card
+              bordered={false}
+              headerLine={false}
+              title='系统状况'
+              bodyStyle={{ padding: '10px 20px' }}
+            >
+              <Row gutter={16}>
+                <Col span={12}>
+                  <Card
+                    title='系统信息'
+                    headerExtraContent={<span
+                      style={{ fontSize: '12px', color: 'var(--semi-color-text-1)' }}>系统信息总览</span>}>
+                    <p>名称：{statusState?.status?.system_name}</p>
+                    <p>版本：{statusState?.status?.version ? statusState?.status?.version : 'unknown'}</p>
+                    <p>
+                      源码：
+                      <a
+                        href='https://github.com/songquanpeng/one-api'
+                        target='_blank' rel='noreferrer'
+                      >
+                        https://github.com/songquanpeng/one-api
+                      </a>
+                    </p>
+                    <p>启动时间：{getStartTimeString()}</p>
+                  </Card>
+                </Col>
+                <Col span={12}>
+                  <Card
+                    title='系统配置'
+                    headerExtraContent={<span
+                      style={{ fontSize: '12px', color: 'var(--semi-color-text-1)' }}>系统配置总览</span>}>
+                    <p>
+                      邮箱验证：
+                      {statusState?.status?.email_verification === true ? '已启用' : '未启用'}
+                    </p>
+                    <p>
+                      GitHub 身份验证：
+                      {statusState?.status?.github_oauth === true ? '已启用' : '未启用'}
+                    </p>
+                    <p>
+                      微信身份验证：
+                      {statusState?.status?.wechat_login === true ? '已启用' : '未启用'}
+                    </p>
+                    <p>
+                      Turnstile 用户校验：
+                      {statusState?.status?.turnstile_check === true ? '已启用' : '未启用'}
+                    </p>
+                    <p>
+                      Telegram 身份验证：
+                      {statusState?.status?.telegram_oauth === true
+                        ? '已启用' : '未启用'}
+                    </p>
+                  </Card>
+                </Col>
+              </Row>
+            </Card>
+
+          </>
+          : <>
+            {
+              homePageContent.startsWith('https://') ?
+                <iframe src={homePageContent} style={{ width: '100%', height: '100vh', border: 'none' }} /> :
+                <div style={{ fontSize: 'larger' }} dangerouslySetInnerHTML={{ __html: homePageContent }}></div>
             }
-        } else {
-            showError(message);
-        }
-    };
+          </>
+      }
 
-    const displayHomePageContent = async () => {
-        setHomePageContent(localStorage.getItem('home_page_content') || '');
-        const res = await API.get('/api/home_page_content');
-        const { success, message, data } = res.data;
-        if (success) {
-            let content = data;
-            if (!data.startsWith('https://')) {
-                content = marked.parse(data);
-            }
-            setHomePageContent(content);
-            localStorage.setItem('home_page_content', content);
-        } else {
-            showError(message);
-            setHomePageContent('加载首页内容失败...');
-        }
-        setHomePageContentLoaded(true);
-    };
-
-    const getStartTimeString = () => {
-        const timestamp = statusState?.status?.start_time;
-        return statusState.status ? timestamp2string(timestamp) : '';
-    };
-
-    useEffect(() => {
-        displayNotice().then();
-        displayHomePageContent().then();
-    }, []);
-    return (
-        <>
-            {
-                homePageContentLoaded && homePageContent === '' ? <>
-                   <Card
-                        bordered={false}
-                        headerLine={false}
-                        title='系统状况'
-                        bodyStyle={{padding: '10px 20px'}}
-                        >
-                        <Row gutter={16}>
-                            <Col span={12}>
-                                <Card
-                                    title='系统信息'
-                                    headerExtraContent={<span style={{ fontSize:'12px', color: 'var(--semi-color-text-1)'}}>系统信息总览</span>}>
-                                      <p>名称：{statusState?.status?.system_name}</p>
-                                      <p>版本：{statusState?.status?.version ? statusState?.status?.version : "unknown"}</p>
-                                      <p>
-                                          源码：
-                                          <a
-                                              href='https://github.com/songquanpeng/one-api'
-                                              target='_blank' rel="noreferrer"
-                                          >
-                                              https://github.com/songquanpeng/one-api
-                                          </a>
-                                      </p>
-                                      <p>启动时间：{getStartTimeString()}</p>
-                                </Card>
-<<<<<<< HEAD
-                            </Col>
-                            <Col span={12}>
-                                <Card
-                                    title='系统配置'
-                                    headerExtraContent={<span style={{ fontSize:'12px', color: 'var(--semi-color-text-1)'}}>系统配置总览</span>}>
-                                      <p>
-                                          邮箱验证：
-                                          {statusState?.status?.email_verification === true ? '已启用': '未启用'}
-                                      </p>
-                                      <p>
-                                          GitHub 身份验证：
-                                          {statusState?.status?.github_oauth === true ? '已启用' : '未启用'}
-                                      </p>
-                                      <p>
-                                          微信身份验证：
-                                          {statusState?.status?.wechat_login === true ? '已启用' : '未启用'}
-                                      </p>
-                                      <p>
-                                          Turnstile 用户校验：
-                                          {statusState?.status?.turnstile_check === true ? '已启用' : '未启用'}
-                                      </p>
-=======
-                            </Grid.Column>
-                            <Grid.Column>
-                                <Card fluid>
-                                    <Card.Content>
-                                        <Card.Header>系统配置</Card.Header>
-                                        <Card.Meta>系统配置总览</Card.Meta>
-                                        <Card.Description>
-                                            <p>
-                                                邮箱验证：
-                                                {statusState?.status?.email_verification === true
-                                                    ? '已启用'
-                                                    : '未启用'}
-                                            </p>
-                                            <p>
-                                                GitHub 身份验证：
-                                                {statusState?.status?.github_oauth === true
-                                                    ? '已启用'
-                                                    : '未启用'}
-                                            </p>
-                                            <p>
-                                                微信身份验证：
-                                                {statusState?.status?.wechat_login === true
-                                                    ? '已启用'
-                                                    : '未启用'}
-                                            </p>
-                                            <p>
-                                                Turnstile 用户校验：
-                                                {statusState?.status?.turnstile_check === true
-                                                    ? '已启用'
-                                                    : '未启用'}
-                                            </p>
-                                            <p>
-                                                Telegram 身份验证：
-                                                {statusState?.status?.telegram_oauth === true
-                                                    ? '已启用'
-                                                    : '未启用'}
-                                            </p>
-                                        </Card.Description>
-                                    </Card.Content>
->>>>>>> d5c5c303
-                                </Card>
-                            </Col>
-                        </Row>
-                    </Card>
-                </> : <>
-                    {
-                        homePageContent.startsWith('https://') ? <iframe
-                            src={homePageContent}
-                            style={{ width: '100%', height: '100vh', border: 'none' }}
-                        /> : <div style={{ fontSize: 'larger' }} dangerouslySetInnerHTML={{ __html: homePageContent }}></div>
-                    }
-                </>
-            }
-
-        </>
-    );
+    </>
+  );
 };
 
 export default Home;
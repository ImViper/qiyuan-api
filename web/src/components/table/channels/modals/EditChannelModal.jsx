--- conflicted
+++ resolved
@@ -91,12 +91,7 @@
 
 // 支持并且已适配通过接口获取模型列表的渠道类型
 const MODEL_FETCHABLE_TYPES = new Set([
-<<<<<<< HEAD
   1, 4, 14, 34, 17, 26, 24, 47, 25, 20, 23, 31, 35, 40, 42, 48, 43,
-=======
-  1, 4, 14, 34, 17, 26, 24, 47, 25, 20, 23, 31, 35, 40, 42, 48,
-  43,
->>>>>>> 66d0764f
 ]);
 
 function type2secretPrompt(type) {
@@ -509,16 +504,12 @@
           // 读取 Vertex 密钥格式
           data.vertex_key_type = parsedSettings.vertex_key_type || 'json';
           // 读取企业账户设置
-<<<<<<< HEAD
           data.is_enterprise_account =
             parsedSettings.openrouter_enterprise === true;
-=======
-          data.is_enterprise_account = parsedSettings.openrouter_enterprise === true;
           // 读取字段透传控制设置
           data.allow_service_tier = parsedSettings.allow_service_tier || false;
           data.disable_store = parsedSettings.disable_store || false;
           data.allow_safety_identifier = parsedSettings.allow_safety_identifier || false;
->>>>>>> 66d0764f
         } catch (error) {
           console.error('解析其他设置失败:', error);
           data.azure_responses_version = '';
@@ -985,18 +976,12 @@
       } catch (error) {
         console.error('解析settings失败:', error);
       }
-<<<<<<< HEAD
-      // 设置企业账户标识，无论是true还是false都要传到后端
+    }
+
+    // type === 20: 设置企业账户标识，无论是true还是false都要传到后端
+    if (localInputs.type === 20) {
       settings.openrouter_enterprise =
         localInputs.is_enterprise_account === true;
-      localInputs.settings = JSON.stringify(settings);
-=======
-    }
-
-    // type === 20: 设置企业账户标识，无论是true还是false都要传到后端
-    if (localInputs.type === 20) {
-      settings.openrouter_enterprise = localInputs.is_enterprise_account === true;
->>>>>>> 66d0764f
     }
 
     // type === 1 (OpenAI) 或 type === 14 (Claude): 设置字段透传控制（显式保存布尔值）

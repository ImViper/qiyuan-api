--- conflicted
+++ resolved
@@ -91,16 +91,12 @@
     );
   };
   const isBound = (accountId) => Boolean(accountId);
-<<<<<<< HEAD
   const [showTelegramBindModal, setShowTelegramBindModal] =
     React.useState(false);
-=======
-  const [showTelegramBindModal, setShowTelegramBindModal] = React.useState(false);
   const passkeyEnabled = passkeyStatus?.enabled;
   const lastUsedLabel = passkeyStatus?.last_used_at
     ? new Date(passkeyStatus.last_used_at).toLocaleString()
     : t('尚未使用');
->>>>>>> 66d0764f
 
   return (
     <Card className='!rounded-2xl'>
